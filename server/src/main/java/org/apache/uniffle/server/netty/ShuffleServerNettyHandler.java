/*
 * Licensed to the Apache Software Foundation (ASF) under one or more
 * contributor license agreements.  See the NOTICE file distributed with
 * this work for additional information regarding copyright ownership.
 * The ASF licenses this file to You under the Apache License, Version 2.0
 * (the "License"); you may not use this file except in compliance with
 * the License.  You may obtain a copy of the License at
 *
 *    http://www.apache.org/licenses/LICENSE-2.0
 *
 * Unless required by applicable law or agreed to in writing, software
 * distributed under the License is distributed on an "AS IS" BASIS,
 * WITHOUT WARRANTIES OR CONDITIONS OF ANY KIND, either express or implied.
 * See the License for the specific language governing permissions and
 * limitations under the License.
 */

package org.apache.uniffle.server.netty;

import java.util.Arrays;
import java.util.Collection;
import java.util.List;
import java.util.Map;

import com.google.common.collect.Lists;
import io.netty.buffer.Unpooled;
import io.netty.channel.ChannelFuture;
import io.netty.channel.ChannelFutureListener;
import org.apache.commons.collections.MapUtils;
import org.apache.commons.collections4.CollectionUtils;
import org.apache.commons.lang3.StringUtils;
import org.slf4j.Logger;
import org.slf4j.LoggerFactory;

import org.apache.uniffle.common.BufferSegment;
import org.apache.uniffle.common.ShuffleBlockInfo;
import org.apache.uniffle.common.ShuffleDataResult;
import org.apache.uniffle.common.ShuffleIndexResult;
import org.apache.uniffle.common.ShufflePartitionedBlock;
import org.apache.uniffle.common.ShufflePartitionedData;
import org.apache.uniffle.common.audit.AuditContext;
import org.apache.uniffle.common.config.RssBaseConf;
import org.apache.uniffle.common.exception.FileNotFoundException;
import org.apache.uniffle.common.exception.RssException;
import org.apache.uniffle.common.netty.buffer.ManagedBuffer;
import org.apache.uniffle.common.netty.buffer.NettyManagedBuffer;
import org.apache.uniffle.common.netty.client.TransportClient;
import org.apache.uniffle.common.netty.handle.BaseMessageHandler;
import org.apache.uniffle.common.netty.protocol.GetLocalShuffleDataRequest;
import org.apache.uniffle.common.netty.protocol.GetLocalShuffleDataResponse;
import org.apache.uniffle.common.netty.protocol.GetLocalShuffleIndexRequest;
import org.apache.uniffle.common.netty.protocol.GetLocalShuffleIndexResponse;
import org.apache.uniffle.common.netty.protocol.GetMemoryShuffleDataRequest;
import org.apache.uniffle.common.netty.protocol.GetMemoryShuffleDataResponse;
import org.apache.uniffle.common.netty.protocol.RequestMessage;
import org.apache.uniffle.common.netty.protocol.RpcResponse;
import org.apache.uniffle.common.netty.protocol.SendShuffleDataRequest;
import org.apache.uniffle.common.rpc.StatusCode;
import org.apache.uniffle.server.ShuffleDataReadEvent;
import org.apache.uniffle.server.ShuffleServer;
import org.apache.uniffle.server.ShuffleServerConf;
import org.apache.uniffle.server.ShuffleServerMetrics;
import org.apache.uniffle.server.ShuffleTaskInfo;
import org.apache.uniffle.server.ShuffleTaskManager;
import org.apache.uniffle.server.audit.ServerRPCAuditContext;
import org.apache.uniffle.server.buffer.PreAllocatedBufferInfo;
import org.apache.uniffle.server.buffer.ShuffleBufferManager;
import org.apache.uniffle.storage.common.Storage;
import org.apache.uniffle.storage.common.StorageReadMetrics;
import org.apache.uniffle.storage.util.ShuffleStorageUtils;

public class ShuffleServerNettyHandler implements BaseMessageHandler {

  private static final Logger LOG = LoggerFactory.getLogger(ShuffleServerNettyHandler.class);
<<<<<<< HEAD
  private static final Logger AUDIT_LOGGER =
      LoggerFactory.getLogger("SHUFFLE_SERVER_RPC_AUDIT_LOG");
  private static final int RPC_TIMEOUT = 60000;
=======
>>>>>>> 722d3079
  private final ShuffleServer shuffleServer;
  private final boolean isRpcAuditLogEnabled;

  public ShuffleServerNettyHandler(ShuffleServer shuffleServer) {
    this.shuffleServer = shuffleServer;
    isRpcAuditLogEnabled =
        shuffleServer
            .getShuffleServerConf()
            .getBoolean(ShuffleServerConf.SERVER_RPC_AUDIT_LOG_ENABLED);
  }

  @Override
  public void receive(TransportClient client, RequestMessage msg) {
    shuffleServer.getNettyMetrics().incCounter(msg.getClass().getName());
    if (msg instanceof SendShuffleDataRequest) {
      handleSendShuffleDataRequest(client, (SendShuffleDataRequest) msg);
    } else if (msg instanceof GetLocalShuffleDataRequest) {
      handleGetLocalShuffleData(client, (GetLocalShuffleDataRequest) msg);
    } else if (msg instanceof GetLocalShuffleIndexRequest) {
      handleGetLocalShuffleIndexRequest(client, (GetLocalShuffleIndexRequest) msg);
    } else if (msg instanceof GetMemoryShuffleDataRequest) {
      handleGetMemoryShuffleDataRequest(client, (GetMemoryShuffleDataRequest) msg);
    } else {
      throw new RssException("Can not handle message " + msg.type());
    }
    shuffleServer.getNettyMetrics().decCounter(msg.getClass().getName());
  }

  @Override
  public void exceptionCaught(Throwable cause, TransportClient client) {
    LOG.error("exception caught {}", client.getSocketAddress(), cause);
  }

  public void handleSendShuffleDataRequest(TransportClient client, SendShuffleDataRequest req) {
    try (ServerRPCAuditContext auditContext = createAuditContext("sendShuffleData")) {
      RpcResponse rpcResponse;
      String appId = req.getAppId();
      int shuffleId = req.getShuffleId();
      long requireBufferId = req.getRequireId();
      int stageAttemptNumber = req.getStageAttemptNumber();
      ShuffleBufferManager shuffleBufferManager = shuffleServer.getShuffleBufferManager();
      ShuffleTaskManager shuffleTaskManager = shuffleServer.getShuffleTaskManager();
      // info is null, means pre-allocated buffer has been removed by preAllocatedBufferCheck
      // thread,
      // otherwise we need to release the required size.
      PreAllocatedBufferInfo info =
          shuffleTaskManager.getAndRemovePreAllocatedBuffer(requireBufferId);
      int requireSize = info == null ? 0 : info.getRequireSize();
      int requireBlocksSize =
          requireSize - req.encodedLength() < 0 ? 0 : requireSize - req.encodedLength();

      boolean isPreAllocated = info != null;

      auditContext.setAppId(appId).setShuffleId(shuffleId);
      auditContext.setArgs(
          "requireBufferId="
              + requireBufferId
              + ", requireSize="
              + requireSize
              + ", isPreAllocated="
              + isPreAllocated
              + ", requireBlocksSize="
              + requireBlocksSize
              + ", stageAttemptNumber="
              + stageAttemptNumber);

      ShuffleTaskInfo taskInfo = shuffleServer.getShuffleTaskManager().getShuffleTaskInfo(appId);
      if (taskInfo == null) {
        rpcResponse =
            new RpcResponse(
                req.getRequestId(), StatusCode.APP_NOT_FOUND, "appId: " + appId + " not found");
        String errorMsg =
            "APP_NOT_FOUND error, requireBufferId["
                + requireBufferId
                + "] for appId["
                + appId
                + "], shuffleId["
                + shuffleId
                + "], isPreAllocated["
                + isPreAllocated
                + "]";
        LOG.error(errorMsg);
        ShuffleServerMetrics.counterAppNotFound.inc();
        releaseNettyBufferAndMetrics(
            req,
            appId,
            shuffleId,
            requireBufferId,
            requireBlocksSize,
            shuffleBufferManager,
            info,
            isPreAllocated);
        auditContext.setStatusCode(rpcResponse.getStatusCode());
        client.getChannel().writeAndFlush(rpcResponse);
        return;
      }
      Integer latestStageAttemptNumber = taskInfo.getLatestStageAttemptNumber(shuffleId);
      // The Stage retry occurred, and the task before StageNumber was simply ignored and not
      // processed if the task was being sent.
      if (stageAttemptNumber < latestStageAttemptNumber) {
        String responseMessage = "A retry has occurred at the Stage, sending data is invalid.";
        rpcResponse =
            new RpcResponse(req.getRequestId(), StatusCode.STAGE_RETRY_IGNORE, responseMessage);
        LOG.warn(
            "Stage retry occurred, appId["
                + appId
                + "], shuffleId["
                + shuffleId
                + "], stageAttemptNumber["
                + stageAttemptNumber
                + "], latestStageAttemptNumber["
                + latestStageAttemptNumber
                + "]");
        releaseNettyBufferAndMetrics(
            req,
            appId,
            shuffleId,
            requireBufferId,
            requireBlocksSize,
            shuffleBufferManager,
            info,
            isPreAllocated);
        auditContext.setStatusCode(rpcResponse.getStatusCode());
        client.getChannel().writeAndFlush(rpcResponse);
        return;
      }
      long timestamp = req.getTimestamp();
      if (timestamp > 0) {
        /*
         * Here we record the transport time, but we don't consider the impact of data size on transport time.
         * The amount of data will not cause great fluctuations in latency. For example, 100K costs 1ms,
         * and 1M costs 10ms. This seems like a normal fluctuation, but it may rise to 10s when the server load is high.
         * In addition, we need to pay attention to that the time of the client machine and the machine
         * time of the Shuffle Server should be kept in sync. TransportTime is accurate only if this condition is met.
         * */
        long transportTime = System.currentTimeMillis() - timestamp;
        if (transportTime > 0) {
          shuffleServer
              .getNettyMetrics()
              .recordTransportTime(SendShuffleDataRequest.class.getName(), transportTime);
        }
      }

      StatusCode ret = StatusCode.SUCCESS;
      String responseMessage = "OK";
      if (req.getPartitionToBlocks().size() > 0) {
        ShuffleServerMetrics.counterTotalReceivedDataSize.inc(requireBlocksSize);
        if (!isPreAllocated) {
          req.getPartitionToBlocks().values().stream()
              .flatMap(Collection::stream)
              .forEach(block -> block.getData().release());

          String errorMsg =
              "Can't find requireBufferId["
                  + requireBufferId
                  + "] for appId["
                  + appId
                  + "], shuffleId["
                  + shuffleId
                  + "], probably because the pre-allocated buffer has expired. "
                  + "Please increase the expiration time using "
                  + ShuffleServerConf.SERVER_PRE_ALLOCATION_EXPIRED.key()
                  + " in ShuffleServer's configuration";
          LOG.warn(errorMsg);
          rpcResponse = new RpcResponse(req.getRequestId(), StatusCode.INTERNAL_ERROR, errorMsg);
          auditContext.setStatusCode(rpcResponse.getStatusCode());
          client.getChannel().writeAndFlush(rpcResponse);
          return;
        }
        final long start = System.currentTimeMillis();
        shuffleBufferManager.releaseMemory(req.encodedLength(), false, true);
        List<ShufflePartitionedData> shufflePartitionedData = toPartitionedData(req);
        long alreadyReleasedSize = 0;
        boolean hasFailureOccurred = false;
        for (ShufflePartitionedData spd : shufflePartitionedData) {
          String shuffleDataInfo =
              "appId["
                  + appId
                  + "], shuffleId["
                  + shuffleId
                  + "], partitionId["
                  + spd.getPartitionId()
                  + "]";
          try {
            if (hasFailureOccurred) {
              continue;
            }
            ret = shuffleTaskManager.cacheShuffleData(appId, shuffleId, isPreAllocated, spd);
            if (ret != StatusCode.SUCCESS) {
              String errorMsg =
                  "Error happened when shuffleEngine.write for "
                      + shuffleDataInfo
                      + ", statusCode="
                      + ret;
              LOG.error(errorMsg);
              responseMessage = errorMsg;
              hasFailureOccurred = true;
            } else {
              long toReleasedSize = spd.getTotalBlockSize();
              // after each cacheShuffleData call, the `preAllocatedSize` is updated timely.
              shuffleTaskManager.releasePreAllocatedSize(toReleasedSize);
              alreadyReleasedSize += toReleasedSize;
              shuffleTaskManager.updateCachedBlockIds(
                  appId, shuffleId, spd.getPartitionId(), spd.getBlockList());
            }
          } catch (Exception e) {
            String errorMsg =
                "Error happened when shuffleEngine.write for "
                    + shuffleDataInfo
                    + ": "
                    + e.getMessage();
            ret = StatusCode.INTERNAL_ERROR;
            responseMessage = errorMsg;
            LOG.error(errorMsg);
            hasFailureOccurred = true;
          } finally {
            // Once the cache failure occurs, we should explicitly release data held by byteBuf
            if (hasFailureOccurred) {
              Arrays.stream(spd.getBlockList()).forEach(block -> block.getData().release());
              shuffleBufferManager.releaseMemory(spd.getTotalBlockSize(), false, false);
            }
          }
        }
        // since the required buffer id is only used once, the shuffle client would try to require
        // another buffer whether
        // current connection succeeded or not. Therefore, the preAllocatedBuffer is first get and
        // removed, then after
        // cacheShuffleData finishes, the preAllocatedSize should be updated accordingly.
        if (requireBlocksSize > alreadyReleasedSize) {
          shuffleTaskManager.releasePreAllocatedSize(requireBlocksSize - alreadyReleasedSize);
        }
        rpcResponse = new RpcResponse(req.getRequestId(), ret, responseMessage);
        long costTime = System.currentTimeMillis() - start;
        shuffleServer
            .getNettyMetrics()
            .recordProcessTime(SendShuffleDataRequest.class.getName(), costTime);
        if (LOG.isDebugEnabled()) {
          LOG.debug(
              "Cache Shuffle Data for appId["
                  + appId
                  + "], shuffleId["
                  + shuffleId
                  + "], cost "
                  + costTime
                  + " ms with "
                  + shufflePartitionedData.size()
                  + " blocks and "
                  + requireBlocksSize
                  + " bytes");
        }
      } else {
        rpcResponse =
            new RpcResponse(req.getRequestId(), StatusCode.INTERNAL_ERROR, "No data in request");
      }
      auditContext.setStatusCode(rpcResponse.getStatusCode());
      client.getChannel().writeAndFlush(rpcResponse);
    }
  }

  private static void releaseNettyBufferAndMetrics(
      SendShuffleDataRequest req,
      String appId,
      int shuffleId,
      long requireBufferId,
      long requireBlocksSize,
      ShuffleBufferManager shuffleBufferManager,
      PreAllocatedBufferInfo info,
      boolean isPreAllocated) {
    if (isPreAllocated) {
      shuffleBufferManager.releaseMemory(info.getRequireSize(), false, true);
    }
    if (MapUtils.isNotEmpty(req.getPartitionToBlocks())) {
      // release memory
      req.getPartitionToBlocks().values().stream()
          .flatMap(Collection::stream)
          .forEach(block -> block.getData().release());
      ShuffleServerMetrics.counterTotalReceivedDataSize.inc(requireBlocksSize);
    } else {
      LOG.error(
          "Failed to handle send shuffle data request, no blocks found in this request. appId: {}, shuffleId: {}, requireBufferId: {}",
          appId,
          shuffleId,
          requireBufferId);
    }
  }

  public void handleGetMemoryShuffleDataRequest(
      TransportClient client, GetMemoryShuffleDataRequest req) {
<<<<<<< HEAD
    try (ServerRPCAuditContext auditContext = createAuditContext("getMemoryShuffleData")) {
      String appId = req.getAppId();
      int shuffleId = req.getShuffleId();
      int partitionId = req.getPartitionId();
      long blockId = req.getLastBlockId();
      int readBufferSize = req.getReadBufferSize();
      auditContext.setAppId(appId).setShuffleId(shuffleId);
      auditContext.setArgs(
          "partitionId="
              + partitionId
              + ", blockId="
              + blockId
              + ", readBufferSize="
              + readBufferSize);
      long timestamp = req.getTimestamp();
      if (timestamp > 0) {
        long transportTime = System.currentTimeMillis() - timestamp;
        if (transportTime > 0) {
          shuffleServer
              .getNettyMetrics()
              .recordTransportTime(GetMemoryShuffleDataRequest.class.getName(), transportTime);
        }
      }
      StatusCode status = StatusCode.SUCCESS;
      String msg = "OK";
      GetMemoryShuffleDataResponse response;
      String requestInfo =
          "appId[" + appId + "], shuffleId[" + shuffleId + "], partitionId[" + partitionId + "]";
=======
    String appId = req.getAppId();
    StatusCode status = verifyRequest(appId);
    if (status != StatusCode.SUCCESS) {
      GetMemoryShuffleDataResponse response =
          new GetMemoryShuffleDataResponse(
              req.getRequestId(),
              status,
              status.toString(),
              Lists.newArrayList(),
              Unpooled.EMPTY_BUFFER);
      client.getChannel().writeAndFlush(response);
      return;
    }
    int shuffleId = req.getShuffleId();
    int partitionId = req.getPartitionId();
    long blockId = req.getLastBlockId();
    int readBufferSize = req.getReadBufferSize();
    long timestamp = req.getTimestamp();

    if (timestamp > 0) {
      long transportTime = System.currentTimeMillis() - timestamp;
      if (transportTime > 0) {
        shuffleServer
            .getNettyMetrics()
            .recordTransportTime(GetMemoryShuffleDataRequest.class.getName(), transportTime);
      }
    }
    String msg = "OK";
    GetMemoryShuffleDataResponse response;
    String requestInfo =
        "appId[" + appId + "], shuffleId[" + shuffleId + "], partitionId[" + partitionId + "]";
>>>>>>> 722d3079

      // todo: if can get the exact memory size?
      if (shuffleServer.getShuffleBufferManager().requireReadMemory(readBufferSize)) {
        ShuffleDataResult shuffleDataResult = null;
        try {
          final long start = System.currentTimeMillis();
          shuffleDataResult =
              shuffleServer
                  .getShuffleTaskManager()
                  .getInMemoryShuffleData(
                      appId,
                      shuffleId,
                      partitionId,
                      blockId,
                      readBufferSize,
                      req.getExpectedTaskIdsBitmap());
          ManagedBuffer data = NettyManagedBuffer.EMPTY_BUFFER;
          List<BufferSegment> bufferSegments = Lists.newArrayList();
          if (shuffleDataResult != null) {
            data = shuffleDataResult.getManagedBuffer();
            bufferSegments = shuffleDataResult.getBufferSegments();
            ShuffleServerMetrics.counterTotalReadDataSize.inc(data.size());
            ShuffleServerMetrics.counterTotalReadMemoryDataSize.inc(data.size());
            ShuffleServerMetrics.gaugeReadMemoryDataThreadNum.inc();
            ShuffleServerMetrics.gaugeReadMemoryDataBufferSize.inc(readBufferSize);
          }
          auditContext.setStatusCode(status);
          response =
              new GetMemoryShuffleDataResponse(
                  req.getRequestId(), status, msg, bufferSegments, data);
          ReleaseMemoryAndRecordReadTimeListener listener =
              new ReleaseMemoryAndRecordReadTimeListener(
                  start, readBufferSize, data.size(), requestInfo, req, response, client);
          client.getChannel().writeAndFlush(response).addListener(listener);
          return;
        } catch (Exception e) {
          shuffleServer.getShuffleBufferManager().releaseReadMemory(readBufferSize);
          if (shuffleDataResult != null) {
            shuffleDataResult.release();
          }
          status = StatusCode.INTERNAL_ERROR;
          msg =
              "Error happened when get in memory shuffle data for "
                  + requestInfo
                  + ", "
                  + e.getMessage();
          LOG.error(msg, e);
          response =
              new GetMemoryShuffleDataResponse(
                  req.getRequestId(), status, msg, Lists.newArrayList(), Unpooled.EMPTY_BUFFER);
        }
      } else {
        status = StatusCode.NO_BUFFER;
        msg = "Can't require memory to get in memory shuffle data";
        LOG.warn("{} for {}", msg, requestInfo);
        response =
            new GetMemoryShuffleDataResponse(
                req.getRequestId(), status, msg, Lists.newArrayList(), Unpooled.EMPTY_BUFFER);
      }
      auditContext.setStatusCode(response.getStatusCode());
      client.getChannel().writeAndFlush(response);
    }
  }

  public void handleGetLocalShuffleIndexRequest(
      TransportClient client, GetLocalShuffleIndexRequest req) {
<<<<<<< HEAD
    try (ServerRPCAuditContext auditContext = createAuditContext("getLocalShuffleIndex")) {
      String appId = req.getAppId();
      int shuffleId = req.getShuffleId();
      int partitionId = req.getPartitionId();
      int partitionNumPerRange = req.getPartitionNumPerRange();
      int partitionNum = req.getPartitionNum();
      StatusCode status = StatusCode.SUCCESS;
      String msg = "OK";
      GetLocalShuffleIndexResponse response;
      String requestInfo =
          "appId[" + appId + "], shuffleId[" + shuffleId + "], partitionId[" + partitionId + "]";
      auditContext.setAppId(appId);
      auditContext.setShuffleId(shuffleId);
      auditContext.setArgs(
          "partitionId="
              + partitionId
              + ", partitionNumPerRange="
              + partitionNumPerRange
              + ", partitionNum="
              + partitionNum);
      int[] range =
          ShuffleStorageUtils.getPartitionRange(partitionId, partitionNumPerRange, partitionNum);
      Storage storage =
          shuffleServer
              .getStorageManager()
              .selectStorage(new ShuffleDataReadEvent(appId, shuffleId, partitionId, range[0]));
      if (storage != null) {
        storage.updateReadMetrics(new StorageReadMetrics(appId, shuffleId));
      }
      // Index file is expected small size and won't cause oom problem with the assumed size. An
      // index
      // segment is 40B,
      // with the default size - 2MB, it can support 50k blocks for shuffle data.
      long assumedFileSize =
          shuffleServer
              .getShuffleServerConf()
              .getLong(ShuffleServerConf.SERVER_SHUFFLE_INDEX_SIZE_HINT);
      if (shuffleServer.getShuffleBufferManager().requireReadMemory(assumedFileSize)) {
        ShuffleIndexResult shuffleIndexResult = null;
        try {
          final long start = System.currentTimeMillis();
          shuffleIndexResult =
              shuffleServer
                  .getShuffleTaskManager()
                  .getShuffleIndex(
                      appId, shuffleId, partitionId, partitionNumPerRange, partitionNum);
=======
    String appId = req.getAppId();
    StatusCode status = verifyRequest(appId);
    if (status != StatusCode.SUCCESS) {
      GetLocalShuffleIndexResponse response =
          new GetLocalShuffleIndexResponse(
              req.getRequestId(), status, status.toString(), Unpooled.EMPTY_BUFFER, 0L);
      client.getChannel().writeAndFlush(response);
      return;
    }
    int shuffleId = req.getShuffleId();
    int partitionId = req.getPartitionId();
    int partitionNumPerRange = req.getPartitionNumPerRange();
    int partitionNum = req.getPartitionNum();
    String msg = "OK";
    GetLocalShuffleIndexResponse response;
    String requestInfo =
        "appId[" + appId + "], shuffleId[" + shuffleId + "], partitionId[" + partitionId + "]";

    int[] range =
        ShuffleStorageUtils.getPartitionRange(partitionId, partitionNumPerRange, partitionNum);
    Storage storage =
        shuffleServer
            .getStorageManager()
            .selectStorage(new ShuffleDataReadEvent(appId, shuffleId, partitionId, range[0]));
    if (storage != null) {
      storage.updateReadMetrics(new StorageReadMetrics(appId, shuffleId));
    }
    // Index file is expected small size and won't cause oom problem with the assumed size. An index
    // segment is 40B,
    // with the default size - 2MB, it can support 50k blocks for shuffle data.
    long assumedFileSize =
        shuffleServer
            .getShuffleServerConf()
            .getLong(ShuffleServerConf.SERVER_SHUFFLE_INDEX_SIZE_HINT);
    if (shuffleServer.getShuffleBufferManager().requireReadMemory(assumedFileSize)) {
      ShuffleIndexResult shuffleIndexResult = null;
      try {
        final long start = System.currentTimeMillis();
        shuffleIndexResult =
            shuffleServer
                .getShuffleTaskManager()
                .getShuffleIndex(appId, shuffleId, partitionId, partitionNumPerRange, partitionNum);
>>>>>>> 722d3079

          ManagedBuffer data = shuffleIndexResult.getManagedBuffer();
          ShuffleServerMetrics.counterTotalReadDataSize.inc(data.size());
          ShuffleServerMetrics.counterTotalReadLocalIndexFileSize.inc(data.size());
          ShuffleServerMetrics.gaugeReadLocalIndexFileThreadNum.inc();
          ShuffleServerMetrics.gaugeReadLocalIndexFileBufferSize.inc(assumedFileSize);
          auditContext.setStatusCode(status);
          response =
              new GetLocalShuffleIndexResponse(
                  req.getRequestId(), status, msg, data, shuffleIndexResult.getDataFileLen());
          ReleaseMemoryAndRecordReadTimeListener listener =
              new ReleaseMemoryAndRecordReadTimeListener(
                  start, assumedFileSize, data.size(), requestInfo, req, response, client);
          client.getChannel().writeAndFlush(response).addListener(listener);
          return;
        } catch (FileNotFoundException indexFileNotFoundException) {
          shuffleServer.getShuffleBufferManager().releaseReadMemory(assumedFileSize);
          if (shuffleIndexResult != null) {
            shuffleIndexResult.release();
          }
          LOG.warn(
              "Index file for {} is not found, maybe the data has been flushed to cold storage.",
              requestInfo,
              indexFileNotFoundException);
          response =
              new GetLocalShuffleIndexResponse(
                  req.getRequestId(), status, msg, Unpooled.EMPTY_BUFFER, 0L);
        } catch (Exception e) {
          shuffleServer.getShuffleBufferManager().releaseReadMemory(assumedFileSize);
          if (shuffleIndexResult != null) {
            shuffleIndexResult.release();
          }
          status = StatusCode.INTERNAL_ERROR;
          msg = "Error happened when get shuffle index for " + requestInfo + ", " + e.getMessage();
          LOG.error(msg, e);
          response =
              new GetLocalShuffleIndexResponse(
                  req.getRequestId(), status, msg, Unpooled.EMPTY_BUFFER, 0L);
        }
      } else {
        status = StatusCode.NO_BUFFER;
        msg = "Can't require memory to get shuffle index";
        LOG.warn("{} for {}", msg, requestInfo);
        response =
            new GetLocalShuffleIndexResponse(
                req.getRequestId(), status, msg, Unpooled.EMPTY_BUFFER, 0L);
      }
      auditContext.setStatusCode(response.getStatusCode());
      client.getChannel().writeAndFlush(response);
    }
  }

  public void handleGetLocalShuffleData(TransportClient client, GetLocalShuffleDataRequest req) {
<<<<<<< HEAD
    try (ServerRPCAuditContext auditContext = createAuditContext("getLocalShuffleData")) {
      String appId = req.getAppId();
      int shuffleId = req.getShuffleId();
      int partitionId = req.getPartitionId();
      int partitionNumPerRange = req.getPartitionNumPerRange();
      int partitionNum = req.getPartitionNum();
      long offset = req.getOffset();
      int length = req.getLength();
      auditContext.setAppId(appId);
      auditContext.setShuffleId(shuffleId);
      auditContext.setArgs(
          "partitionId="
              + partitionId
              + ", partitionNumPerRange="
              + partitionNumPerRange
              + ", partitionNum="
              + partitionNum
              + ", offset="
              + offset
              + ", length="
              + length);
      long timestamp = req.getTimestamp();
      if (timestamp > 0) {
        long transportTime = System.currentTimeMillis() - timestamp;
        if (transportTime > 0) {
          shuffleServer
              .getNettyMetrics()
              .recordTransportTime(GetLocalShuffleDataRequest.class.getName(), transportTime);
        }
      }
      String storageType =
          shuffleServer.getShuffleServerConf().get(RssBaseConf.RSS_STORAGE_TYPE).name();
      StatusCode status = StatusCode.SUCCESS;
      String msg = "OK";
      GetLocalShuffleDataResponse response;
      String requestInfo =
          "appId["
              + appId
              + "], shuffleId["
              + shuffleId
              + "], partitionId["
              + partitionId
              + "], offset["
              + offset
              + "], length["
              + length
              + "]";
=======
    GetLocalShuffleDataResponse response;
    String appId = req.getAppId();
    StatusCode status = verifyRequest(appId);
    if (status != StatusCode.SUCCESS) {
      response =
          new GetLocalShuffleDataResponse(
              req.getRequestId(),
              status,
              status.toString(),
              new NettyManagedBuffer(Unpooled.EMPTY_BUFFER));
      client.getChannel().writeAndFlush(response);
      return;
    }
    int shuffleId = req.getShuffleId();
    int partitionId = req.getPartitionId();
    int partitionNumPerRange = req.getPartitionNumPerRange();
    int partitionNum = req.getPartitionNum();
    long offset = req.getOffset();
    int length = req.getLength();
    long timestamp = req.getTimestamp();
    if (timestamp > 0) {
      long transportTime = System.currentTimeMillis() - timestamp;
      if (transportTime > 0) {
        shuffleServer
            .getNettyMetrics()
            .recordTransportTime(GetLocalShuffleDataRequest.class.getName(), transportTime);
      }
    }
    String storageType =
        shuffleServer.getShuffleServerConf().get(RssBaseConf.RSS_STORAGE_TYPE).name();
    String msg = "OK";
    String requestInfo =
        "appId["
            + appId
            + "], shuffleId["
            + shuffleId
            + "], partitionId["
            + partitionId
            + "], offset["
            + offset
            + "], length["
            + length
            + "]";
>>>>>>> 722d3079

      int[] range =
          ShuffleStorageUtils.getPartitionRange(partitionId, partitionNumPerRange, partitionNum);
      Storage storage =
          shuffleServer
              .getStorageManager()
              .selectStorage(new ShuffleDataReadEvent(appId, shuffleId, partitionId, range[0]));
      if (storage != null) {
        storage.updateReadMetrics(new StorageReadMetrics(appId, shuffleId));
      }

      if (shuffleServer.getShuffleBufferManager().requireReadMemory(length)) {
        ShuffleDataResult sdr = null;
        try {
          final long start = System.currentTimeMillis();
          sdr =
              shuffleServer
                  .getShuffleTaskManager()
                  .getShuffleData(
                      appId,
                      shuffleId,
                      partitionId,
                      partitionNumPerRange,
                      partitionNum,
                      storageType,
                      offset,
                      length);
          ShuffleServerMetrics.counterTotalReadDataSize.inc(sdr.getDataLength());
          ShuffleServerMetrics.counterTotalReadLocalDataFileSize.inc(sdr.getDataLength());
          ShuffleServerMetrics.gaugeReadLocalDataFileThreadNum.inc();
          ShuffleServerMetrics.gaugeReadLocalDataFileBufferSize.inc(length);
          response =
              new GetLocalShuffleDataResponse(
                  req.getRequestId(), status, msg, sdr.getManagedBuffer());
          ReleaseMemoryAndRecordReadTimeListener listener =
              new ReleaseMemoryAndRecordReadTimeListener(
                  start, length, sdr.getDataLength(), requestInfo, req, response, client);
          client.getChannel().writeAndFlush(response).addListener(listener);
          auditContext.setStatusCode(response.getStatusCode());
          return;
        } catch (Exception e) {
          shuffleServer.getShuffleBufferManager().releaseReadMemory(length);
          if (sdr != null) {
            sdr.release();
          }
          status = StatusCode.INTERNAL_ERROR;
          msg = "Error happened when get shuffle data for " + requestInfo + ", " + e.getMessage();
          LOG.error(msg, e);
          response =
              new GetLocalShuffleDataResponse(
                  req.getRequestId(), status, msg, new NettyManagedBuffer(Unpooled.EMPTY_BUFFER));
        }
      } else {
        status = StatusCode.NO_BUFFER;
        msg = "Can't require memory to get shuffle data";
        LOG.warn("{} for {}", msg, requestInfo);
        response =
            new GetLocalShuffleDataResponse(
                req.getRequestId(), status, msg, new NettyManagedBuffer(Unpooled.EMPTY_BUFFER));
      }
      client.getChannel().writeAndFlush(response);
      auditContext.setStatusCode(response.getStatusCode());
    }
  }

  private List<ShufflePartitionedData> toPartitionedData(SendShuffleDataRequest req) {
    List<ShufflePartitionedData> ret = Lists.newArrayList();

    for (Map.Entry<Integer, List<ShuffleBlockInfo>> entry : req.getPartitionToBlocks().entrySet()) {
      ret.add(new ShufflePartitionedData(entry.getKey(), toPartitionedBlock(entry.getValue())));
    }
    return ret;
  }

  private ShufflePartitionedBlock[] toPartitionedBlock(List<ShuffleBlockInfo> blocks) {
    if (blocks == null || blocks.size() == 0) {
      return new ShufflePartitionedBlock[] {};
    }
    ShufflePartitionedBlock[] ret = new ShufflePartitionedBlock[blocks.size()];
    int i = 0;
    for (ShuffleBlockInfo block : blocks) {
      ret[i] =
          new ShufflePartitionedBlock(
              block.getLength(),
              block.getUncompressLength(),
              block.getCrc(),
              block.getBlockId(),
              block.getTaskAttemptId(),
              block.getData());
      i++;
    }
    return ret;
  }

  private StatusCode verifyRequest(String appId) {
    if (StringUtils.isNotBlank(appId)
        && shuffleServer.getShuffleTaskManager().isAppExpired(appId)) {
      return StatusCode.NO_REGISTER;
    }
    return StatusCode.SUCCESS;
  }

  class ReleaseMemoryAndRecordReadTimeListener implements ChannelFutureListener {
    private final long readStartedTime;
    private final long readBufferSize;
    private final long dataSize;
    private final String requestInfo;
    private final RequestMessage request;
    private final RpcResponse response;
    private final TransportClient client;

    ReleaseMemoryAndRecordReadTimeListener(
        long readStartedTime,
        long readBufferSize,
        long dataSize,
        String requestInfo,
        RequestMessage request,
        RpcResponse response,
        TransportClient client) {
      this.readStartedTime = readStartedTime;
      this.readBufferSize = readBufferSize;
      this.dataSize = dataSize;
      this.requestInfo = requestInfo;
      this.request = request;
      this.response = response;
      this.client = client;
    }

    @Override
    public void operationComplete(ChannelFuture future) {
      shuffleServer.getShuffleBufferManager().releaseReadMemory(readBufferSize);
      long readTime = System.currentTimeMillis() - readStartedTime;
      ShuffleServerMetrics.counterTotalReadTime.inc(readTime);
      shuffleServer.getNettyMetrics().recordProcessTime(request.getClass().getName(), readTime);
      if (request instanceof GetLocalShuffleDataRequest) {
        ShuffleServerMetrics.gaugeReadLocalDataFileThreadNum.dec();
        ShuffleServerMetrics.gaugeReadLocalDataFileBufferSize.dec(readBufferSize);
      } else if (request instanceof GetLocalShuffleIndexRequest) {
        ShuffleServerMetrics.gaugeReadLocalIndexFileThreadNum.dec();
        ShuffleServerMetrics.gaugeReadLocalIndexFileBufferSize.dec(readBufferSize);
      } else if (request instanceof GetMemoryShuffleDataRequest) {
        GetMemoryShuffleDataResponse getMemoryShuffleDataResponse =
            (GetMemoryShuffleDataResponse) response;
        if (CollectionUtils.isNotEmpty(getMemoryShuffleDataResponse.getBufferSegments())) {
          ShuffleServerMetrics.gaugeReadMemoryDataThreadNum.dec();
          ShuffleServerMetrics.gaugeReadMemoryDataBufferSize.dec(readBufferSize);
        }
      }
      if (!future.isSuccess()) {
        Throwable cause = future.cause();
        String errorMsg =
            "Error happened when executing "
                + request.getOperationType()
                + " for "
                + requestInfo
                + ", "
                + cause.getMessage();
        if (future.channel().isWritable()) {
          RpcResponse errorResponse;
          if (request instanceof GetLocalShuffleDataRequest) {
            errorResponse =
                new GetLocalShuffleDataResponse(
                    request.getRequestId(),
                    StatusCode.INTERNAL_ERROR,
                    errorMsg,
                    new NettyManagedBuffer(Unpooled.EMPTY_BUFFER));
          } else if (request instanceof GetLocalShuffleIndexRequest) {
            errorResponse =
                new GetLocalShuffleIndexResponse(
                    request.getRequestId(),
                    StatusCode.INTERNAL_ERROR,
                    errorMsg,
                    Unpooled.EMPTY_BUFFER,
                    0L);
          } else if (request instanceof GetMemoryShuffleDataRequest) {
            errorResponse =
                new GetMemoryShuffleDataResponse(
                    request.getRequestId(),
                    StatusCode.INTERNAL_ERROR,
                    errorMsg,
                    Lists.newArrayList(),
                    Unpooled.EMPTY_BUFFER);
          } else {
            LOG.error("Cannot handle request {}", request.type(), cause);
            return;
          }
          client.getChannel().writeAndFlush(errorResponse);
        }
        LOG.error(
            "Failed to execute {} for {}. Took {} ms and could not retrieve {} bytes of data",
            request.getOperationType(),
            requestInfo,
            readTime,
            dataSize,
            cause);
      } else {
        if (LOG.isDebugEnabled()) {
          LOG.debug(
              "Successfully executed {} for {}. Took {} ms and retrieved {} bytes of data",
              request.getOperationType(),
              requestInfo,
              readTime,
              dataSize);
        }
      }
    }
  }

  /**
   * Creates a {@link ServerRPCAuditContext} instance.
   *
   * @param command the command to be logged by this {@link AuditContext}
   * @return newly-created {@link ServerRPCAuditContext} instance
   */
  private ServerRPCAuditContext createAuditContext(String command) {
    // Audit log may be enabled during runtime
    Logger auditLogger = null;
    if (isRpcAuditLogEnabled) {
      auditLogger = AUDIT_LOGGER;
    }
    ServerRPCAuditContext auditContext = new ServerRPCAuditContext(auditLogger);
    if (auditLogger != null) {
      auditContext.setCommand(command).setCreationTimeNs(System.nanoTime());
    }
    return auditContext;
  }
}<|MERGE_RESOLUTION|>--- conflicted
+++ resolved
@@ -72,12 +72,9 @@
 public class ShuffleServerNettyHandler implements BaseMessageHandler {
 
   private static final Logger LOG = LoggerFactory.getLogger(ShuffleServerNettyHandler.class);
-<<<<<<< HEAD
   private static final Logger AUDIT_LOGGER =
       LoggerFactory.getLogger("SHUFFLE_SERVER_RPC_AUDIT_LOG");
   private static final int RPC_TIMEOUT = 60000;
-=======
->>>>>>> 722d3079
   private final ShuffleServer shuffleServer;
   private final boolean isRpcAuditLogEnabled;
 
@@ -366,9 +363,21 @@
 
   public void handleGetMemoryShuffleDataRequest(
       TransportClient client, GetMemoryShuffleDataRequest req) {
-<<<<<<< HEAD
     try (ServerRPCAuditContext auditContext = createAuditContext("getMemoryShuffleData")) {
       String appId = req.getAppId();
+      StatusCode status = verifyRequest(appId);
+      if (status != StatusCode.SUCCESS) {
+        auditContext.setStatusCode(status);
+        GetMemoryShuffleDataResponse response =
+            new GetMemoryShuffleDataResponse(
+                req.getRequestId(),
+                status,
+                status.toString(),
+                Lists.newArrayList(),
+                Unpooled.EMPTY_BUFFER);
+        client.getChannel().writeAndFlush(response);
+        return;
+      }
       int shuffleId = req.getShuffleId();
       int partitionId = req.getPartitionId();
       long blockId = req.getLastBlockId();
@@ -390,44 +399,10 @@
               .recordTransportTime(GetMemoryShuffleDataRequest.class.getName(), transportTime);
         }
       }
-      StatusCode status = StatusCode.SUCCESS;
       String msg = "OK";
       GetMemoryShuffleDataResponse response;
       String requestInfo =
           "appId[" + appId + "], shuffleId[" + shuffleId + "], partitionId[" + partitionId + "]";
-=======
-    String appId = req.getAppId();
-    StatusCode status = verifyRequest(appId);
-    if (status != StatusCode.SUCCESS) {
-      GetMemoryShuffleDataResponse response =
-          new GetMemoryShuffleDataResponse(
-              req.getRequestId(),
-              status,
-              status.toString(),
-              Lists.newArrayList(),
-              Unpooled.EMPTY_BUFFER);
-      client.getChannel().writeAndFlush(response);
-      return;
-    }
-    int shuffleId = req.getShuffleId();
-    int partitionId = req.getPartitionId();
-    long blockId = req.getLastBlockId();
-    int readBufferSize = req.getReadBufferSize();
-    long timestamp = req.getTimestamp();
-
-    if (timestamp > 0) {
-      long transportTime = System.currentTimeMillis() - timestamp;
-      if (transportTime > 0) {
-        shuffleServer
-            .getNettyMetrics()
-            .recordTransportTime(GetMemoryShuffleDataRequest.class.getName(), transportTime);
-      }
-    }
-    String msg = "OK";
-    GetMemoryShuffleDataResponse response;
-    String requestInfo =
-        "appId[" + appId + "], shuffleId[" + shuffleId + "], partitionId[" + partitionId + "]";
->>>>>>> 722d3079
 
       // todo: if can get the exact memory size?
       if (shuffleServer.getShuffleBufferManager().requireReadMemory(readBufferSize)) {
@@ -494,14 +469,21 @@
 
   public void handleGetLocalShuffleIndexRequest(
       TransportClient client, GetLocalShuffleIndexRequest req) {
-<<<<<<< HEAD
     try (ServerRPCAuditContext auditContext = createAuditContext("getLocalShuffleIndex")) {
       String appId = req.getAppId();
+      StatusCode status = verifyRequest(appId);
+      if (status != StatusCode.SUCCESS) {
+        auditContext.setStatusCode(status);
+        GetLocalShuffleIndexResponse response =
+            new GetLocalShuffleIndexResponse(
+                req.getRequestId(), status, status.toString(), Unpooled.EMPTY_BUFFER, 0L);
+        client.getChannel().writeAndFlush(response);
+        return;
+      }
       int shuffleId = req.getShuffleId();
       int partitionId = req.getPartitionId();
       int partitionNumPerRange = req.getPartitionNumPerRange();
       int partitionNum = req.getPartitionNum();
-      StatusCode status = StatusCode.SUCCESS;
       String msg = "OK";
       GetLocalShuffleIndexResponse response;
       String requestInfo =
@@ -525,8 +507,7 @@
         storage.updateReadMetrics(new StorageReadMetrics(appId, shuffleId));
       }
       // Index file is expected small size and won't cause oom problem with the assumed size. An
-      // index
-      // segment is 40B,
+      // index segment is 40B,
       // with the default size - 2MB, it can support 50k blocks for shuffle data.
       long assumedFileSize =
           shuffleServer
@@ -541,50 +522,6 @@
                   .getShuffleTaskManager()
                   .getShuffleIndex(
                       appId, shuffleId, partitionId, partitionNumPerRange, partitionNum);
-=======
-    String appId = req.getAppId();
-    StatusCode status = verifyRequest(appId);
-    if (status != StatusCode.SUCCESS) {
-      GetLocalShuffleIndexResponse response =
-          new GetLocalShuffleIndexResponse(
-              req.getRequestId(), status, status.toString(), Unpooled.EMPTY_BUFFER, 0L);
-      client.getChannel().writeAndFlush(response);
-      return;
-    }
-    int shuffleId = req.getShuffleId();
-    int partitionId = req.getPartitionId();
-    int partitionNumPerRange = req.getPartitionNumPerRange();
-    int partitionNum = req.getPartitionNum();
-    String msg = "OK";
-    GetLocalShuffleIndexResponse response;
-    String requestInfo =
-        "appId[" + appId + "], shuffleId[" + shuffleId + "], partitionId[" + partitionId + "]";
-
-    int[] range =
-        ShuffleStorageUtils.getPartitionRange(partitionId, partitionNumPerRange, partitionNum);
-    Storage storage =
-        shuffleServer
-            .getStorageManager()
-            .selectStorage(new ShuffleDataReadEvent(appId, shuffleId, partitionId, range[0]));
-    if (storage != null) {
-      storage.updateReadMetrics(new StorageReadMetrics(appId, shuffleId));
-    }
-    // Index file is expected small size and won't cause oom problem with the assumed size. An index
-    // segment is 40B,
-    // with the default size - 2MB, it can support 50k blocks for shuffle data.
-    long assumedFileSize =
-        shuffleServer
-            .getShuffleServerConf()
-            .getLong(ShuffleServerConf.SERVER_SHUFFLE_INDEX_SIZE_HINT);
-    if (shuffleServer.getShuffleBufferManager().requireReadMemory(assumedFileSize)) {
-      ShuffleIndexResult shuffleIndexResult = null;
-      try {
-        final long start = System.currentTimeMillis();
-        shuffleIndexResult =
-            shuffleServer
-                .getShuffleTaskManager()
-                .getShuffleIndex(appId, shuffleId, partitionId, partitionNumPerRange, partitionNum);
->>>>>>> 722d3079
 
           ManagedBuffer data = shuffleIndexResult.getManagedBuffer();
           ShuffleServerMetrics.counterTotalReadDataSize.inc(data.size());
@@ -638,9 +575,21 @@
   }
 
   public void handleGetLocalShuffleData(TransportClient client, GetLocalShuffleDataRequest req) {
-<<<<<<< HEAD
     try (ServerRPCAuditContext auditContext = createAuditContext("getLocalShuffleData")) {
+      GetLocalShuffleDataResponse response;
       String appId = req.getAppId();
+      StatusCode status = verifyRequest(appId);
+      if (status != StatusCode.SUCCESS) {
+        auditContext.setStatusCode(status);
+        response =
+            new GetLocalShuffleDataResponse(
+                req.getRequestId(),
+                status,
+                status.toString(),
+                new NettyManagedBuffer(Unpooled.EMPTY_BUFFER));
+        client.getChannel().writeAndFlush(response);
+        return;
+      }
       int shuffleId = req.getShuffleId();
       int partitionId = req.getPartitionId();
       int partitionNumPerRange = req.getPartitionNumPerRange();
@@ -671,9 +620,7 @@
       }
       String storageType =
           shuffleServer.getShuffleServerConf().get(RssBaseConf.RSS_STORAGE_TYPE).name();
-      StatusCode status = StatusCode.SUCCESS;
       String msg = "OK";
-      GetLocalShuffleDataResponse response;
       String requestInfo =
           "appId["
               + appId
@@ -686,51 +633,6 @@
               + "], length["
               + length
               + "]";
-=======
-    GetLocalShuffleDataResponse response;
-    String appId = req.getAppId();
-    StatusCode status = verifyRequest(appId);
-    if (status != StatusCode.SUCCESS) {
-      response =
-          new GetLocalShuffleDataResponse(
-              req.getRequestId(),
-              status,
-              status.toString(),
-              new NettyManagedBuffer(Unpooled.EMPTY_BUFFER));
-      client.getChannel().writeAndFlush(response);
-      return;
-    }
-    int shuffleId = req.getShuffleId();
-    int partitionId = req.getPartitionId();
-    int partitionNumPerRange = req.getPartitionNumPerRange();
-    int partitionNum = req.getPartitionNum();
-    long offset = req.getOffset();
-    int length = req.getLength();
-    long timestamp = req.getTimestamp();
-    if (timestamp > 0) {
-      long transportTime = System.currentTimeMillis() - timestamp;
-      if (transportTime > 0) {
-        shuffleServer
-            .getNettyMetrics()
-            .recordTransportTime(GetLocalShuffleDataRequest.class.getName(), transportTime);
-      }
-    }
-    String storageType =
-        shuffleServer.getShuffleServerConf().get(RssBaseConf.RSS_STORAGE_TYPE).name();
-    String msg = "OK";
-    String requestInfo =
-        "appId["
-            + appId
-            + "], shuffleId["
-            + shuffleId
-            + "], partitionId["
-            + partitionId
-            + "], offset["
-            + offset
-            + "], length["
-            + length
-            + "]";
->>>>>>> 722d3079
 
       int[] range =
           ShuffleStorageUtils.getPartitionRange(partitionId, partitionNumPerRange, partitionNum);
@@ -791,8 +693,8 @@
             new GetLocalShuffleDataResponse(
                 req.getRequestId(), status, msg, new NettyManagedBuffer(Unpooled.EMPTY_BUFFER));
       }
+      auditContext.setStatusCode(response.getStatusCode());
       client.getChannel().writeAndFlush(response);
-      auditContext.setStatusCode(response.getStatusCode());
     }
   }
 
